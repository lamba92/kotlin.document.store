--- conflicted
+++ resolved
@@ -5,13 +5,8 @@
 android-gradle-plugin = "8.9.0"
 dokka = "2.0.0"
 h2 = "2.3.232"
-<<<<<<< HEAD
-junit = "5.12.0"
 kotlin = "2.1.20"
-=======
 junit = "5.12.1"
-kotlin = "2.1.10"
->>>>>>> 3274ae65
 kotlinx-coroutines = "1.10.1"
 kotlinx-datetime = "0.6.2"
 kotlinx-io = "0.7.0"
