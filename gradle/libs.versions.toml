--- conflicted
+++ resolved
@@ -12,13 +12,8 @@
 kotlinx-io = "0.6.0"
 kotlinx-serialization-json = "1.7.3"
 ktlint-gradle = "12.1.2"
-<<<<<<< HEAD
 ktor = "3.0.3"
-logback = "1.5.12"
-=======
-ktor = "3.0.2"
 logback = "1.5.14"
->>>>>>> 84db0616
 kotlin-leveldb = "1.0.0-RC.6"
 androidx-test-runner = "1.6.2"
 
