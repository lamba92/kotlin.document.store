--- conflicted
+++ resolved
@@ -12,13 +12,8 @@
 kotlinx-io = "0.7.0"
 kotlinx-serialization-json = "1.8.0"
 ktlint-gradle = "12.1.2"
-<<<<<<< HEAD
 ktor = "3.1.1"
-logback = "1.5.16"
-=======
-ktor = "3.1.0"
 logback = "1.5.18"
->>>>>>> acad5f5c
 kotlin-leveldb = "1.0.2"
 androidx-test-runner = "1.6.2"
 
